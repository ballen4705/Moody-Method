--- conflicted
+++ resolved
@@ -41,11 +41,7 @@
  * <https://www.gnu.org/licenses/>. 
  */
 
-<<<<<<< HEAD
-
-=======
 #include <ctype.h>
->>>>>>> 4d9d54ef
 #include <math.h>
 #include <stdio.h>
 #include <stdlib.h>
